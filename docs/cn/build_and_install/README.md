--- conflicted
+++ resolved
@@ -24,13 +24,11 @@
 | ENABLE_PADDLE_BACKEND   | 默认OFF，是否编译集成Paddle Inference后端(CPU/GPU上推荐打开)                             |  
 | ENABLE_LITE_BACKEND     | 默认OFF，是否编译集成Paddle Lite后端(编译Android库时需要设置为ON)                          |
 | ENABLE_RKNPU2_BACKEND   | 默认OFF，是否编译集成RKNPU2后端(RK3588/RK3568/RK3566上推荐打开)                           |
-<<<<<<< HEAD
-| WITH_CANN               | 默认OFF，当在华为昇腾NPU上部署时, 需要设置为ON                          |
+| WITH_CANN               | 默认OFF，当在华为昇腾NPU上部署时, 需要设置为ON                                              |
+| WITH_CANN_PY            | 默认OFF，当在华为昇腾NPU上,并使用Python部署时, 需要设置为ON                                  |
 | ENABLE_TIMVX            | 默认OFF，需要在RV1126/RV1109上部署时，需设置为ON                                          |
-=======
 | WITH_XPU                | 默认OFF，当在昆仑芯XPU上部署时，需设置为ON                                                |
 | WITH_TIMVX              | 默认OFF，需要在RV1126/RV1109/A311D上部署时，需设置为ON                                   |
->>>>>>> 383887de
 | ENABLE_TRT_BACKEND      | 默认OFF，是否编译集成TensorRT后端(GPU上推荐打开)                                          |
 | ENABLE_OPENVINO_BACKEND | 默认OFF，是否编译集成OpenVINO后端(CPU上推荐打开)                                          |
 | ENABLE_VISION           | 默认OFF，是否编译集成视觉模型的部署模块                                                     |
