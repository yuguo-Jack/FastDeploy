--- conflicted
+++ resolved
@@ -45,14 +45,10 @@
                "file will save to the directory where paddle model saved."
             << std::endl;
         use_static = true;
-<<<<<<< HEAD
-        config_.SetOptimCacheDir(option.trt_option.serialize_file);
-=======
         std::string opt_cache_dir =
             GetDirFromPath(option.trt_option.serialize_file);
 
         config_.SetOptimCacheDir(opt_cache_dir);
->>>>>>> e63f5f36
       }
       config_.EnableTensorRtEngine(option.trt_option.max_workspace_size,
                                    option.trt_option.max_batch_size, 20,
