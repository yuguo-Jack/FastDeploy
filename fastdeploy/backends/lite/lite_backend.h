--- conflicted
+++ resolved
@@ -52,9 +52,7 @@
     nnadapter_dynamic_shape_info = {{" ", {{0}}}};
   std::string nnadapter_mixed_precision_quantization_config_path = "";
   bool enable_timvx = false;
-<<<<<<< HEAD
   bool enable_cann = false;
-=======
   bool enable_xpu = false;
   int device_id = 0;
   int xpu_l3_workspace_size = 0xfffc00;
@@ -64,7 +62,6 @@
   std::string xpu_precision = "int16";
   bool xpu_adaptive_seqlen = false;
   bool xpu_enable_multi_stream = false;
->>>>>>> 383887de
 };
 
 // Convert data type from paddle lite to fastdeploy
