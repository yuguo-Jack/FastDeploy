// Copyright (c) 2022 PaddlePaddle Authors. All Rights Reserved.
//
// Licensed under the Apache License, Version 2.0 (the "License");
// you may not use this file except in compliance with the License.
// You may obtain a copy of the License at
//
//     http://www.apache.org/licenses/LICENSE-2.0
//
// Unless required by applicable law or agreed to in writing, software
// distributed under the License is distributed on an "AS IS" BASIS,
// WITHOUT WARRANTIES OR CONDITIONS OF ANY KIND, either express or implied.
// See the License for the specific language governing permissions and
// limitations under the License.

/*! \file runtime.h
    \brief A brief file description.

    More details
 */

#pragma once

#include <algorithm>
#include <map>
#include <vector>

#include "backends/rknpu/rknpu2/rknpu2_config.h"
#include "fastdeploy/backends/backend.h"
#include "fastdeploy/utils/perf.h"

/** \brief All C++ FastDeploy APIs are defined inside this namespace
*
*/
namespace fastdeploy {

/*! Inference backend supported in FastDeploy */
enum Backend {
  UNKNOWN,  ///< Unknown inference backend
  ORT,  ///< ONNX Runtime, support Paddle/ONNX format model, CPU / Nvidia GPU
  TRT,  ///< TensorRT, support Paddle/ONNX format model, Nvidia GPU only
  PDINFER,  ///< Paddle Inference, support Paddle format model, CPU / Nvidia GPU
  POROS,    ///< Poros, support TorchScript format model, CPU / Nvidia GPU
  OPENVINO,  ///< Intel OpenVINO, support Paddle/ONNX format, CPU only
  LITE,      ///< Paddle Lite, support Paddle format model, ARM CPU only
  RKNPU2,    ///< RKNPU2, support RKNN format model, Rockchip NPU only
};

FASTDEPLOY_DECL std::ostream& operator<<(std::ostream& out,
                                         const Backend& backend);

/*! Paddle Lite power mode for mobile device. */
enum LitePowerMode {
  LITE_POWER_HIGH = 0,       ///< Use Lite Backend with high power mode
  LITE_POWER_LOW = 1,        ///< Use Lite Backend with low power mode
  LITE_POWER_FULL = 2,       ///< Use Lite Backend with full power mode
  LITE_POWER_NO_BIND = 3,    ///< Use Lite Backend with no bind power mode
  LITE_POWER_RAND_HIGH = 4,  ///< Use Lite Backend with rand high mode
  LITE_POWER_RAND_LOW = 5    ///< Use Lite Backend with rand low power mode
};

FASTDEPLOY_DECL std::string Str(const Backend& b);
FASTDEPLOY_DECL std::string Str(const ModelFormat& f);

/**
 * @brief Get all the available inference backend in FastDeploy
 */
FASTDEPLOY_DECL std::vector<Backend> GetAvailableBackends();

/**
 * @brief Check if the inference backend available
 */
FASTDEPLOY_DECL bool IsBackendAvailable(const Backend& backend);

bool CheckModelFormat(const std::string& model_file,
                      const ModelFormat& model_format);
ModelFormat GuessModelFormat(const std::string& model_file);

/*! @brief Option object used when create a new Runtime object
 */
struct FASTDEPLOY_DECL RuntimeOption {
  /** \brief Set path of model file and parameter file
   *
   * \param[in] model_path Path of model file, e.g ResNet50/model.pdmodel for Paddle format model / ResNet50/model.onnx for ONNX format model
   * \param[in] params_path Path of parameter file, this only used when the model format is Paddle, e.g Resnet50/model.pdiparams
   * \param[in] format Format of the loaded model
   */
  void SetModelPath(const std::string& model_path,
                    const std::string& params_path = "",
                    const ModelFormat& format = ModelFormat::PADDLE);

  /// Use cpu to inference, the runtime will inference on CPU by default
  void UseCpu();

  /// Use Nvidia GPU to inference
  void UseGpu(int gpu_id = 0);

  void UseRKNPU2(fastdeploy::rknpu2::CpuName rknpu2_name =
                     fastdeploy::rknpu2::CpuName::RK3588,
                 fastdeploy::rknpu2::CoreMask rknpu2_core =
                     fastdeploy::rknpu2::CoreMask::RKNN_NPU_CORE_0);

  /// Use TimVX to inference
  void UseTimVX();

<<<<<<< HEAD
  /// Use CANN to inference
  void UseCANN();
=======
  ///
  /// \brief Turn on XPU.
  ///
  /// \param xpu_id the XPU card to use (default is 0).
  /// \param l3_workspace_size The size of the video memory allocated by the l3
  ///         cache, the maximum is 16M.
  /// \param locked Whether the allocated L3 cache can be locked. If false,
  ///       it means that the L3 cache is not locked, and the allocated L3
  ///       cache can be shared by multiple models, and multiple models
  ///       sharing the L3 cache will be executed sequentially on the card.
  /// \param autotune Whether to autotune the conv operator in the model. If
  ///       true, when the conv operator of a certain dimension is executed
  ///       for the first time, it will automatically search for a better
  ///       algorithm to improve the performance of subsequent conv operators
  ///       of the same dimension.
  /// \param autotune_file Specify the path of the autotune file. If
  ///       autotune_file is specified, the algorithm specified in the
  ///       file will be used and autotune will not be performed again.
  /// \param precision Calculation accuracy of multi_encoder
  /// \param adaptive_seqlen Is the input of multi_encoder variable length
  /// \param enable_multi_stream Whether to enable the multi stream of xpu.
  ///
  void UseXpu(int xpu_id = 0,
              int l3_workspace_size = 0xfffc00,
              bool locked = false,
              bool autotune = true,
              const std::string& autotune_file = "",
              const std::string& precision = "int16",
              bool adaptive_seqlen = false,
              bool enable_multi_stream = false);
>>>>>>> 383887de

  void SetExternalStream(void* external_stream);

  /*
   * @brief Set number of cpu threads while inference on CPU, by default it will decided by the different backends
   */
  void SetCpuThreadNum(int thread_num);

  /// Set ORT graph opt level, default is decide by ONNX Runtime itself
  void SetOrtGraphOptLevel(int level = -1);

  /// Set Paddle Inference as inference backend, support CPU/GPU
  void UsePaddleBackend();

  /// Wrapper function of UsePaddleBackend()
  void UsePaddleInferBackend() { return UsePaddleBackend(); }

  /// Set ONNX Runtime as inference backend, support CPU/GPU
  void UseOrtBackend();

  /// Set TensorRT as inference backend, only support GPU
  void UseTrtBackend();

  /// Set Poros backend as inference backend, support CPU/GPU
  void UsePorosBackend();

  /// Set OpenVINO as inference backend, only support CPU
  void UseOpenVINOBackend();

  /// Set Paddle Lite as inference backend, only support arm cpu
  void UseLiteBackend();

  /// Wrapper function of UseLiteBackend()
  void UsePaddleLiteBackend() { return UseLiteBackend(); }

  /// Set mkldnn switch while using Paddle Inference as inference backend
  void SetPaddleMKLDNN(bool pd_mkldnn = true);

  /*
   * @brief If TensorRT backend is used, EnablePaddleToTrt will change to use Paddle Inference backend, and use its integrated TensorRT instead.
   */
  void EnablePaddleToTrt();

  /**
   * @brief Delete pass by name while using Paddle Inference as inference backend, this can be called multiple times to delete a set of passes
   */
  void DeletePaddleBackendPass(const std::string& delete_pass_name);

  /**
   * @brief Enable print debug information while using Paddle Inference as inference backend, the backend disable the debug information by default
   */
  void EnablePaddleLogInfo();

  /**
   * @brief Disable print debug information while using Paddle Inference as inference backend
   */
  void DisablePaddleLogInfo();

  /**
   * @brief Set shape cache size while using Paddle Inference with mkldnn, by default it will cache all the difference shape
   */
  void SetPaddleMKLDNNCacheSize(int size);

  /**
   * @brief Set device name for OpenVINO, default 'CPU', can also be 'AUTO', 'GPU', 'GPU.1'....
   */
  void SetOpenVINODevice(const std::string& name = "CPU");

  /**
   * @brief Set shape info for OpenVINO
   */
  void SetOpenVINOShapeInfo(
      const std::map<std::string, std::vector<int64_t>>& shape_info) {
    ov_shape_infos = shape_info;
  }

  /**
   * @brief While use OpenVINO backend with intel GPU, use this interface to specify operators run on CPU
   */
  void SetOpenVINOCpuOperators(const std::vector<std::string>& operators) {
    ov_cpu_operators = operators;
  }

  /**
   * @brief Set optimzed model dir for Paddle Lite backend.
   */
  void SetLiteOptimizedModelDir(const std::string& optimized_model_dir);

  /**
   * @brief Set nnadapter subgraph partition path for Paddle Lite backend.
   */
  void SetLiteNNAdapterSubgraphPartitionPath(
      const std::string& nnadapter_subgraph_partition_config_path);

  /**
   * @brief Set nnadapter subgraph partition path for Paddle Lite backend.
   */
  void SetLiteNNAdapterSubgraphPartitionConfigBuffer(
      const std::string& nnadapter_subgraph_partition_config_buffer);

  /**
   * @brief Set nnadapter device name for Paddle Lite backend.
   */
  void SetLiteNNAdapterDeviceNames(
      const std::vector<std::string>& nnadapter_device_names);

  /**
   * @brief Set nnadapter context properties for Paddle Lite backend.
   */
  void  SetLiteNNAdapterContextProperties(
      const std::string& nnadapter_context_properties);

  /**
   * @brief Set nnadapter model cache dir for Paddle Lite backend.
   */
  void SetLiteNNAdapterModelCacheDir(
      const std::string& nnadapter_model_cache_dir);

  /**
   * @brief Set nnadapter dynamic shape info for Paddle Lite backend.
   */
  void SetLiteNNAdapterDynamicShapeInfo(
      const std::map<std::string, std::vector<std::vector<int64_t>>>&
          nnadapter_dynamic_shape_info);

  /**
   * @brief Set nnadapter mixed precision quantization config path for Paddle Lite backend.
   */
  void SetLiteNNAdapterMixedPrecisionQuantizationConfigPath(
      const std::string& nnadapter_mixed_precision_quantization_config_path);

  /**
   * @brief enable half precision while use paddle lite backend
   */
  void EnableLiteFP16();

  /**
   * @brief disable half precision, change to full precision(float32)
   */
  void DisableLiteFP16();

  /**
    * @brief enable int8 precision while use paddle lite backend
    */
  void EnableLiteInt8();

  /**
    * @brief disable int8 precision, change to full precision(float32)
    */
  void DisableLiteInt8();

  /**
   * @brief Set power mode while using Paddle Lite as inference backend, mode(0: LITE_POWER_HIGH; 1: LITE_POWER_LOW; 2: LITE_POWER_FULL; 3: LITE_POWER_NO_BIND, 4: LITE_POWER_RAND_HIGH; 5: LITE_POWER_RAND_LOW, refer [paddle lite](https://paddle-lite.readthedocs.io/zh/latest/api_reference/cxx_api_doc.html#set-power-mode) for more details)
   */
  void SetLitePowerMode(LitePowerMode mode);

  /** \brief Set shape range of input tensor for the model that contain dynamic input shape while using TensorRT backend
   *
   * \param[in] input_name The name of input for the model which is dynamic shape
   * \param[in] min_shape The minimal shape for the input tensor
   * \param[in] opt_shape The optimized shape for the input tensor, just set the most common shape, if set as default value, it will keep same with min_shape
   * \param[in] max_shape The maximum shape for the input tensor, if set as default value, it will keep same with min_shape
   */
  void SetTrtInputShape(
      const std::string& input_name, const std::vector<int32_t>& min_shape,
      const std::vector<int32_t>& opt_shape = std::vector<int32_t>(),
      const std::vector<int32_t>& max_shape = std::vector<int32_t>());

  /// Set max_workspace_size for TensorRT, default 1<<30
  void SetTrtMaxWorkspaceSize(size_t trt_max_workspace_size);

  /// Set max_batch_size for TensorRT, default 32
  void SetTrtMaxBatchSize(size_t max_batch_size);

  /**
   * @brief Enable FP16 inference while using TensorRT backend. Notice: not all the GPU device support FP16, on those device doesn't support FP16, FastDeploy will fallback to FP32 automaticly
   */
  void EnableTrtFP16();

  /// Disable FP16 inference while using TensorRT backend
  void DisableTrtFP16();

  /**
   * @brief Set cache file path while use TensorRT backend. Loadding a Paddle/ONNX model and initialize TensorRT will take a long time, by this interface it will save the tensorrt engine to `cache_file_path`, and load it directly while execute the code again
   */
  void SetTrtCacheFile(const std::string& cache_file_path);

  /**
   * @brief Enable pinned memory. Pinned memory can be utilized to speedup the data transfer between CPU and GPU. Currently it's only suppurted in TRT backend and Paddle Inference backend.
   */
  void EnablePinnedMemory();

  /**
   * @brief Disable pinned memory
   */
  void DisablePinnedMemory();

  /**
   * @brief Enable to collect shape in paddle trt backend
   */
  void EnablePaddleTrtCollectShape();

  /**
   * @brief Disable to collect shape in paddle trt backend
   */
  void DisablePaddleTrtCollectShape();

  /**
   * @brief Prevent ops running in paddle trt backend
   */
  void DisablePaddleTrtOPs(const std::vector<std::string>& ops);

  /*
   * @brief Set number of streams by the OpenVINO backends
   */
  void SetOpenVINOStreams(int num_streams);

  /** \Use Graphcore IPU to inference.
   *
   * \param[in] device_num the number of IPUs.
   * \param[in] micro_batch_size the batch size in the graph, only work when graph has no batch shape info.
   * \param[in] enable_pipelining enable pipelining.
   * \param[in] batches_per_step the number of batches per run in pipelining.
   */
  void UseIpu(int device_num = 1, int micro_batch_size = 1,
              bool enable_pipelining = false, int batches_per_step = 1);

  /** \brief Set IPU config.
   *
   * \param[in] enable_fp16 enable fp16.
   * \param[in] replica_num the number of graph replication.
   * \param[in] available_memory_proportion the available memory proportion for matmul/conv.
   * \param[in] enable_half_partial enable fp16 partial for matmul, only work with fp16.
   */
  void SetIpuConfig(bool enable_fp16 = false, int replica_num = 1,
                    float available_memory_proportion = 1.0,
                    bool enable_half_partial = false);

  Backend backend = Backend::UNKNOWN;
  // for cpu inference and preprocess
  // default will let the backend choose their own default value
  int cpu_thread_num = -1;
  int device_id = 0;

  Device device = Device::CPU;

  void* external_stream_ = nullptr;

  bool enable_pinned_memory = false;

  // ======Only for ORT Backend========
  // -1 means use default value by ort
  // 0: ORT_DISABLE_ALL 1: ORT_ENABLE_BASIC 2: ORT_ENABLE_EXTENDED 3:
  // ORT_ENABLE_ALL
  int ort_graph_opt_level = -1;
  int ort_inter_op_num_threads = -1;
  // 0: ORT_SEQUENTIAL 1: ORT_PARALLEL
  int ort_execution_mode = -1;

  // ======Only for Paddle Backend=====
  bool pd_enable_mkldnn = true;
  bool pd_enable_log_info = false;
  bool pd_enable_trt = false;
  bool pd_collect_shape = false;
  int pd_mkldnn_cache_size = 1;
  std::vector<std::string> pd_delete_pass_names;

  // ======Only for Paddle IPU Backend =======
  int ipu_device_num = 1;
  int ipu_micro_batch_size = 1;
  bool ipu_enable_pipelining = false;
  int ipu_batches_per_step = 1;
  bool ipu_enable_fp16 = false;
  int ipu_replica_num = 1;
  float ipu_available_memory_proportion = 1.0;
  bool ipu_enable_half_partial = false;

  // ======Only for Paddle-Lite Backend=====
  // 0: LITE_POWER_HIGH 1: LITE_POWER_LOW 2: LITE_POWER_FULL
  // 3: LITE_POWER_NO_BIND 4: LITE_POWER_RAND_HIGH
  // 5: LITE_POWER_RAND_LOW
  LitePowerMode lite_power_mode = LitePowerMode::LITE_POWER_NO_BIND;
  // enable int8 or not
  bool lite_enable_int8 = false;
  // enable fp16 or not
  bool lite_enable_fp16 = false;
  // optimized model dir for CxxConfig
  std::string lite_optimized_model_dir = "";
  std::string lite_nnadapter_subgraph_partition_config_path = "";
  // and other nnadapter settings for CxxConfig
  std::string lite_nnadapter_subgraph_partition_config_buffer = "";
  std::vector<std::string> lite_nnadapter_device_names = {""};
  std::string lite_nnadapter_context_properties = "";
  std::string lite_nnadapter_model_cache_dir = "";
  std::map<std::string, std::vector<std::vector<int64_t>>>
    lite_nnadapter_dynamic_shape_info = {{" ", {{0}}}};
  std::string lite_nnadapter_mixed_precision_quantization_config_path = "";

  bool enable_timvx = false;
<<<<<<< HEAD
  bool enable_cann = false;
=======
  bool enable_xpu = false;
>>>>>>> 383887de

  // ======Only for Trt Backend=======
  std::map<std::string, std::vector<int32_t>> trt_max_shape;
  std::map<std::string, std::vector<int32_t>> trt_min_shape;
  std::map<std::string, std::vector<int32_t>> trt_opt_shape;
  std::string trt_serialize_file = "";
  bool trt_enable_fp16 = false;
  bool trt_enable_int8 = false;
  size_t trt_max_batch_size = 1;
  size_t trt_max_workspace_size = 1 << 30;
  // ======Only for PaddleTrt Backend=======
  std::vector<std::string> trt_disabled_ops_{};

  // ======Only for Poros Backend=======
  bool is_dynamic = false;
  bool long_to_int = true;
  bool use_nvidia_tf32 = false;
  int unconst_ops_thres = -1;
  std::string poros_file = "";

  // ======Only for OpenVINO Backend=======
  int ov_num_streams = 0;
  std::string openvino_device = "CPU";
  std::map<std::string, std::vector<int64_t>> ov_shape_infos;
  std::vector<std::string> ov_cpu_operators;

  // ======Only for RKNPU2 Backend=======
  fastdeploy::rknpu2::CpuName rknpu2_cpu_name_ =
      fastdeploy::rknpu2::CpuName::RK3588;
  fastdeploy::rknpu2::CoreMask rknpu2_core_mask_ =
      fastdeploy::rknpu2::CoreMask::RKNN_NPU_CORE_AUTO;

  // ======Only for XPU Backend=======
  int xpu_l3_workspace_size = 0xfffc00;
  bool xpu_locked = false;
  bool xpu_autotune = true;
  std::string xpu_autotune_file = "";
  std::string xpu_precision = "int16";
  bool xpu_adaptive_seqlen = false;
  bool xpu_enable_multi_stream = false;

  std::string model_file = "";   // Path of model file
  std::string params_file = "";  // Path of parameters file, can be empty
  // format of input model
  ModelFormat model_format = ModelFormat::AUTOREC;
};

/*! @brief Runtime object used to inference the loaded model on different devices
 */
struct FASTDEPLOY_DECL Runtime {
 public:
  /// Intialize a Runtime object with RuntimeOption
  bool Init(const RuntimeOption& _option);

  /** \brief Inference the model by the input data, and write to the output
   *
   * \param[in] input_tensors Notice the FDTensor::name should keep same with the model's input
   * \param[in] output_tensors Inference results
   * \return true if the inference successed, otherwise false
   */
  bool Infer(std::vector<FDTensor>& input_tensors,
             std::vector<FDTensor>* output_tensors);

  /** \brief No params inference the model.
   *
   *  the input and output data need to pass through the BindInputTensor and GetOutputTensor interfaces.
   */
  bool Infer();

  /** \brief Compile TorchScript Module, only for Poros backend
   *
   * \param[in] prewarm_tensors Prewarm datas for compile
   * \param[in] _option Runtime option
   * \return true if compile successed, otherwise false
   */
  bool Compile(std::vector<std::vector<FDTensor>>& prewarm_tensors,
               const RuntimeOption& _option);

  /** \brief Get number of inputs
   */
  int NumInputs() { return backend_->NumInputs(); }
  /** \brief Get number of outputs
   */
  int NumOutputs() { return backend_->NumOutputs(); }
  /** \brief Get input information by index
   */
  TensorInfo GetInputInfo(int index);
  /** \brief Get output information by index
   */
  TensorInfo GetOutputInfo(int index);
  /** \brief Get all the input information
   */
  std::vector<TensorInfo> GetInputInfos();
  /** \brief Get all the output information
   */
  std::vector<TensorInfo> GetOutputInfos();
  /** \brief Bind FDTensor by name, no copy and share input memory
   */
  void BindInputTensor(const std::string& name, FDTensor& input);
  /** \brief Get output FDTensor by name, no copy and share backend output memory
   */
  FDTensor* GetOutputTensor(const std::string& name);

  /** \brief Clone new Runtime when multiple instances of the same model are created
   *
   * \param[in] stream CUDA Stream, defualt param is nullptr
   * \return new Runtime* by this clone
   */
  Runtime* Clone(void* stream = nullptr, int device_id = -1);

  RuntimeOption option;

 private:
  void CreateOrtBackend();
  void CreatePaddleBackend();
  void CreateTrtBackend();
  void CreateOpenVINOBackend();
  void CreateLiteBackend();
  void CreateRKNPU2Backend();
  std::unique_ptr<BaseBackend> backend_;
  std::vector<FDTensor> input_tensors_;
  std::vector<FDTensor> output_tensors_;
};
}  // namespace fastdeploy<|MERGE_RESOLUTION|>--- conflicted
+++ resolved
@@ -102,10 +102,9 @@
   /// Use TimVX to inference
   void UseTimVX();
 
-<<<<<<< HEAD
   /// Use CANN to inference
   void UseCANN();
-=======
+
   ///
   /// \brief Turn on XPU.
   ///
@@ -136,7 +135,6 @@
               const std::string& precision = "int16",
               bool adaptive_seqlen = false,
               bool enable_multi_stream = false);
->>>>>>> 383887de
 
   void SetExternalStream(void* external_stream);
 
@@ -436,11 +434,8 @@
   std::string lite_nnadapter_mixed_precision_quantization_config_path = "";
 
   bool enable_timvx = false;
-<<<<<<< HEAD
   bool enable_cann = false;
-=======
   bool enable_xpu = false;
->>>>>>> 383887de
 
   // ======Only for Trt Backend=======
   std::map<std::string, std::vector<int32_t>> trt_max_shape;
