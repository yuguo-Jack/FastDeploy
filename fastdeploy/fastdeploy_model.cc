// Copyright (c) 2022 PaddlePaddle Authors. All Rights Reserved.
//
// Licensed under the Apache License, Version 2.0 (the "License");
// you may not use this file except in compliance with the License.
// You may obtain a copy of the License at
//
//     http://www.apache.org/licenses/LICENSE-2.0
//
// Unless required by applicable law or agreed to in writing, software
// distributed under the License is distributed on an "AS IS" BASIS,
// WITHOUT WARRANTIES OR CONDITIONS OF ANY KIND, either express or implied.
// See the License for the specific language governing permissions and
// limitations under the License.
#include "fastdeploy/fastdeploy_model.h"
#include "fastdeploy/utils/utils.h"

namespace fastdeploy {

std::string Str(const std::vector<Backend>& backends) {
  std::ostringstream oss;
  if (backends.size() == 0) {
    oss << "[]";
    return oss.str();
  }
  oss << "[ " << backends[0];
  for (int i = 1; i < backends.size(); ++i) {
    oss << " ," << backends[i];
  }
  oss << " ]";
  return oss.str();
}

bool IsSupported(const std::vector<Backend>& backends, Backend backend) {
  for (size_t i = 0; i < backends.size(); ++i) {
    if (backends[i] == backend) {
      return true;
    }
  }
  return false;
}

bool FastDeployModel::InitRuntimeWithSpecifiedBackend() {
  if (!IsBackendAvailable(runtime_option.backend)) {
    FDERROR << runtime_option.backend
            << " is not compiled with current FastDeploy library."
            << std::endl;
    return false;
  }

  bool use_gpu = (runtime_option.device == Device::GPU);
  bool use_ipu = (runtime_option.device == Device::IPU);
  bool use_rknpu = (runtime_option.device == Device::RKNPU);
  bool use_timvx = (runtime_option.device == Device::TIMVX);
<<<<<<< HEAD
  bool use_cann = (runtime_option.device == Device::CANN); 
=======
  bool use_xpu = (runtime_option.device == Device::XPU);
>>>>>>> 383887de

  if (use_gpu) {
    if (!IsSupported(valid_gpu_backends, runtime_option.backend)) {
      FDERROR << "The valid gpu backends of model " << ModelName() << " are " << Str(valid_gpu_backends) << ", " << runtime_option.backend << " is not supported." << std::endl;
      return false;
    }
  } else if (use_rknpu) {
    if (!IsSupported(valid_rknpu_backends, runtime_option.backend)) {
      FDERROR << "The valid rknpu backends of model " << ModelName() << " are " << Str(valid_rknpu_backends) << ", " << runtime_option.backend << " is not supported." << std::endl;
      return false;
    }
  } else if (use_timvx) {
    if (!IsSupported(valid_timvx_backends, runtime_option.backend)) {
      FDERROR << "The valid timvx backends of model " << ModelName() << " are " << Str(valid_timvx_backends) << ", " << runtime_option.backend << " is not supported." << std::endl;
      return false;
    }
<<<<<<< HEAD
  } else if (use_cann) {
    if (!IsSupported(valid_cann_backends, runtime_option.backend)) {
      FDERROR << "The valid cann backends of model " << ModelName() << " are " << Str(valid_cann_backends) << ", " << runtime_option.backend << " is not supported." << std::endl;
=======
  } else if (use_xpu) {
    if (!IsSupported(valid_xpu_backends, runtime_option.backend)) {
      FDERROR << "The valid xpu backends of model " << ModelName() << " are " << Str(valid_xpu_backends) << ", " << runtime_option.backend << " is not supported." << std::endl;
>>>>>>> 383887de
      return false;
    }
  } else if(use_ipu) {
    if (!IsSupported(valid_ipu_backends, runtime_option.backend)) {
      FDERROR << "The valid ipu backends of model " << ModelName() << " are " << Str(valid_ipu_backends) << ", " << runtime_option.backend << " is not supported." << std::endl;
      return false;
    }
  } else {
    if (!IsSupported(valid_cpu_backends, runtime_option.backend)) {
      FDERROR << "The valid cpu backends of model " << ModelName() << " are " << Str(valid_cpu_backends) << ", " << runtime_option.backend << " is not supported." << std::endl;
      return false;
    }
  }

  runtime_ = std::shared_ptr<Runtime>(new Runtime());
  if (!runtime_->Init(runtime_option)) {
    return false;
  }
  runtime_initialized_ = true;
  return true;
}

bool FastDeployModel::InitRuntimeWithSpecifiedDevice() {
  if (runtime_option.device == Device::CPU) {
    return CreateCpuBackend();
  } else if (runtime_option.device == Device::GPU) {
#ifdef WITH_GPU
    return CreateGpuBackend();
#else
    FDERROR << "The compiled FastDeploy library doesn't support GPU now."
            << std::endl;
    return false;
#endif
  } else if (runtime_option.device == Device::RKNPU) {
    return CreateRKNPUBackend();
  } else if (runtime_option.device == Device::TIMVX) {
    return CreateTimVXBackend();
<<<<<<< HEAD
  } else if (runtime_option.device == Device::CANN) {
    return CreateCANNBackend();
=======
  } else if (runtime_option.device == Device::XPU) {
    return CreateXPUBackend();
>>>>>>> 383887de
  } else if (runtime_option.device == Device::IPU) {
#ifdef WITH_IPU
    return CreateIpuBackend();
#else
    FDERROR << "The compiled FastDeploy library doesn't support IPU now."
            << std::endl;
    return false;
#endif
  }
<<<<<<< HEAD
  FDERROR << "Only support CPU/GPU/IPU/RKNPU/TIMVX/CANN now." << std::endl;
=======
  FDERROR << "Only support CPU/GPU/IPU/RKNPU/TIMVX/XPU now." << std::endl;
>>>>>>> 383887de
  return false;
}

bool FastDeployModel::InitRuntime() {
  FDASSERT(
      CheckModelFormat(runtime_option.model_file, runtime_option.model_format),
      "ModelFormatCheck Failed.");
  if (runtime_initialized_) {
    FDERROR << "The model is already initialized, cannot be initliazed again."
            << std::endl;
    return false;
  }
  if (runtime_option.backend != Backend::UNKNOWN) {
    return InitRuntimeWithSpecifiedBackend();
  }

  return InitRuntimeWithSpecifiedDevice();
}

bool FastDeployModel::CreateCpuBackend() {
  if (valid_cpu_backends.size() == 0) {
    FDERROR << "There's no valid cpu backends for model: " << ModelName()
            << std::endl;
    return false;
  }

  for (size_t i = 0; i < valid_cpu_backends.size(); ++i) {
    if (!IsBackendAvailable(valid_cpu_backends[i])) {
      continue;
    }
    runtime_option.backend = valid_cpu_backends[i];
    runtime_ = std::shared_ptr<Runtime>(new Runtime());
    if (!runtime_->Init(runtime_option)) {
      return false;
    }
    runtime_initialized_ = true;
    return true;
  }
  FDERROR << "Found no valid backend for model: " << ModelName() << std::endl;
  return false;
}

bool FastDeployModel::CreateGpuBackend() {
  if (valid_gpu_backends.empty()) {
    FDERROR << "There's no valid gpu backends for model: " << ModelName()
            << std::endl;
    return false;
  }

  for (size_t i = 0; i < valid_gpu_backends.size(); ++i) {
    if (!IsBackendAvailable(valid_gpu_backends[i])) {
      continue;
    }
    runtime_option.backend = valid_gpu_backends[i];
    runtime_ = std::shared_ptr<Runtime>(new Runtime());
    if (!runtime_->Init(runtime_option)) {
      return false;
    }
    runtime_initialized_ = true;
    return true;
  }
  FDERROR << "Cannot find an available gpu backend to load this model."
          << std::endl;
  return false;
}

bool FastDeployModel::CreateRKNPUBackend() {
  if (valid_rknpu_backends.empty()) {
    FDERROR << "There's no valid npu backends for model: " << ModelName()
            << std::endl;
    return false;
  }

  for (size_t i = 0; i < valid_rknpu_backends.size(); ++i) {
    if (!IsBackendAvailable(valid_rknpu_backends[i])) {
      continue;
    }
    runtime_option.backend = valid_rknpu_backends[i];
    runtime_ = std::unique_ptr<Runtime>(new Runtime());
    if (!runtime_->Init(runtime_option)) {
      return false;
    }
    runtime_initialized_ = true;
    return true;
  }
  FDERROR << "Cannot find an available npu backend to load this model."
          << std::endl;
  return false;
}

bool FastDeployModel::CreateTimVXBackend() {
  if (valid_timvx_backends.size() == 0) {
    FDERROR << "There's no valid timvx backends for model: " << ModelName()
            << std::endl;
    return false;
  }

  for (size_t i = 0; i < valid_timvx_backends.size(); ++i) {
    if (!IsBackendAvailable(valid_timvx_backends[i])) {
      continue;
    }
    runtime_option.backend = valid_timvx_backends[i];
    runtime_ = std::unique_ptr<Runtime>(new Runtime());
    if (!runtime_->Init(runtime_option)) {
      return false;
    }
    runtime_initialized_ = true;
    return true;
  }
  FDERROR << "Found no valid backend for model: " << ModelName() << std::endl;
  return false;
}

<<<<<<< HEAD
bool FastDeployModel::CreateCANNBackend() {
  if (valid_cann_backends.size() == 0) {
    FDERROR << "There's no valid cann backends for model: " << ModelName()
=======
bool FastDeployModel::CreateXPUBackend() {
  if (valid_xpu_backends.size() == 0) {
    FDERROR << "There's no valid xpu backends for model: " << ModelName()
>>>>>>> 383887de
            << std::endl;
    return false;
  }

<<<<<<< HEAD
  for (size_t i = 0; i < valid_cann_backends.size(); ++i) {
    if (!IsBackendAvailable(valid_cann_backends[i])) {
      continue;
    }
    runtime_option.backend = valid_cann_backends[i];
=======
  for (size_t i = 0; i < valid_xpu_backends.size(); ++i) {
    if (!IsBackendAvailable(valid_xpu_backends[i])) {
      continue;
    }
    runtime_option.backend = valid_xpu_backends[i];
>>>>>>> 383887de
    runtime_ = std::unique_ptr<Runtime>(new Runtime());
    if (!runtime_->Init(runtime_option)) {
      return false;
    }
    runtime_initialized_ = true;
    return true;
  }
  FDERROR << "Found no valid backend for model: " << ModelName() << std::endl;
  return false;
}

bool FastDeployModel::CreateIpuBackend() {
  if (valid_ipu_backends.size() == 0) {
    FDERROR << "There's no valid ipu backends for model: " << ModelName()
            << std::endl;
    return false;
  }

  for (size_t i = 0; i < valid_ipu_backends.size(); ++i) {
    if (!IsBackendAvailable(valid_ipu_backends[i])) {
      continue;
    }
    runtime_option.backend = valid_ipu_backends[i];
    runtime_ = std::unique_ptr<Runtime>(new Runtime());
    if (!runtime_->Init(runtime_option)) {
      return false;
    }
    runtime_initialized_ = true;
    return true;
  }
  FDERROR << "Found no valid backend for model: " << ModelName() << std::endl;
  return false;
}

bool FastDeployModel::Infer(std::vector<FDTensor>& input_tensors,
                            std::vector<FDTensor>* output_tensors) {
  TimeCounter tc;
  if (enable_record_time_of_runtime_) {
    tc.Start();
  }
  auto ret = runtime_->Infer(input_tensors, output_tensors);
  if (enable_record_time_of_runtime_) {
    tc.End();
    if (time_of_runtime_.size() > 50000) {
      FDWARNING << "There are already 50000 records of runtime, will force to "
                   "disable record time of runtime now."
                << std::endl;
      enable_record_time_of_runtime_ = false;
    }
    time_of_runtime_.push_back(tc.Duration());
  }
  return ret;
}

bool FastDeployModel::Infer() {
  return Infer(reused_input_tensors_, &reused_output_tensors_);
}

std::map<std::string, float> FastDeployModel::PrintStatisInfoOfRuntime() {
  std::map<std::string, float> statis_info_of_runtime_dict;

  if (time_of_runtime_.size() < 10) {
    FDWARNING << "PrintStatisInfoOfRuntime require the runtime ran 10 times at "
                 "least, but now you only ran "
              << time_of_runtime_.size() << " times." << std::endl;
  }
  double warmup_time = 0.0;
  double remain_time = 0.0;
  int warmup_iter = time_of_runtime_.size() / 5;
  for (size_t i = 0; i < time_of_runtime_.size(); ++i) {
    if (i < warmup_iter) {
      warmup_time += time_of_runtime_[i];
    } else {
      remain_time += time_of_runtime_[i];
    }
  }
  double avg_time = remain_time / (time_of_runtime_.size() - warmup_iter);
  std::cout << "============= Runtime Statis Info(" << ModelName()
            << ") =============" << std::endl;
  std::cout << "Total iterations: " << time_of_runtime_.size() << std::endl;
  std::cout << "Total time of runtime: " << warmup_time + remain_time << "s."
            << std::endl;
  std::cout << "Warmup iterations: " << warmup_iter << std::endl;
  std::cout << "Total time of runtime in warmup step: " << warmup_time << "s."
            << std::endl;
  std::cout << "Average time of runtime exclude warmup step: "
            << avg_time * 1000 << "ms." << std::endl;

  statis_info_of_runtime_dict["total_time"] = warmup_time + remain_time;
  statis_info_of_runtime_dict["warmup_time"] = warmup_time;
  statis_info_of_runtime_dict["remain_time"] = remain_time;
  statis_info_of_runtime_dict["warmup_iter"] = warmup_iter;
  statis_info_of_runtime_dict["avg_time"] = avg_time;
  statis_info_of_runtime_dict["iterations"] = time_of_runtime_.size();
  return statis_info_of_runtime_dict;
}
}  // namespace fastdeploy<|MERGE_RESOLUTION|>--- conflicted
+++ resolved
@@ -51,11 +51,8 @@
   bool use_ipu = (runtime_option.device == Device::IPU);
   bool use_rknpu = (runtime_option.device == Device::RKNPU);
   bool use_timvx = (runtime_option.device == Device::TIMVX);
-<<<<<<< HEAD
   bool use_cann = (runtime_option.device == Device::CANN); 
-=======
   bool use_xpu = (runtime_option.device == Device::XPU);
->>>>>>> 383887de
 
   if (use_gpu) {
     if (!IsSupported(valid_gpu_backends, runtime_option.backend)) {
@@ -72,15 +69,13 @@
       FDERROR << "The valid timvx backends of model " << ModelName() << " are " << Str(valid_timvx_backends) << ", " << runtime_option.backend << " is not supported." << std::endl;
       return false;
     }
-<<<<<<< HEAD
   } else if (use_cann) {
     if (!IsSupported(valid_cann_backends, runtime_option.backend)) {
       FDERROR << "The valid cann backends of model " << ModelName() << " are " << Str(valid_cann_backends) << ", " << runtime_option.backend << " is not supported." << std::endl;
-=======
+      return false;
   } else if (use_xpu) {
     if (!IsSupported(valid_xpu_backends, runtime_option.backend)) {
       FDERROR << "The valid xpu backends of model " << ModelName() << " are " << Str(valid_xpu_backends) << ", " << runtime_option.backend << " is not supported." << std::endl;
->>>>>>> 383887de
       return false;
     }
   } else if(use_ipu) {
@@ -118,13 +113,10 @@
     return CreateRKNPUBackend();
   } else if (runtime_option.device == Device::TIMVX) {
     return CreateTimVXBackend();
-<<<<<<< HEAD
   } else if (runtime_option.device == Device::CANN) {
     return CreateCANNBackend();
-=======
   } else if (runtime_option.device == Device::XPU) {
     return CreateXPUBackend();
->>>>>>> 383887de
   } else if (runtime_option.device == Device::IPU) {
 #ifdef WITH_IPU
     return CreateIpuBackend();
@@ -134,11 +126,7 @@
     return false;
 #endif
   }
-<<<<<<< HEAD
-  FDERROR << "Only support CPU/GPU/IPU/RKNPU/TIMVX/CANN now." << std::endl;
-=======
-  FDERROR << "Only support CPU/GPU/IPU/RKNPU/TIMVX/XPU now." << std::endl;
->>>>>>> 383887de
+  FDERROR << "Only support CPU/GPU/IPU/RKNPU/TIMVX/XPU/CANN now." << std::endl;
   return false;
 }
 
@@ -252,42 +240,53 @@
   return false;
 }
 
-<<<<<<< HEAD
+bool FastDeployModel::CreateXPUBackend() {
+  if (valid_xpu_backends.size() == 0) {
+    FDERROR << "There's no valid xpu backends for model: " << ModelName()
+            << std::endl;
+    return false;
+  }
+
+  for (size_t i = 0; i < valid_xpu_backends.size(); ++i) {
+    if (!IsBackendAvailable(valid_xpu_backends[i])) {
+      continue;
+    }
+    runtime_option.backend = valid_xpu_backends[i];
+    runtime_ = std::unique_ptr<Runtime>(new Runtime());
+    if (!runtime_->Init(runtime_option)) {
+      return false;
+    }
+    runtime_initialized_ = true;
+    return true;
+  }
+  FDERROR << "Found no valid backend for model: " << ModelName() << std::endl;
+  return false;
+}
+
+
 bool FastDeployModel::CreateCANNBackend() {
   if (valid_cann_backends.size() == 0) {
     FDERROR << "There's no valid cann backends for model: " << ModelName()
-=======
-bool FastDeployModel::CreateXPUBackend() {
-  if (valid_xpu_backends.size() == 0) {
-    FDERROR << "There's no valid xpu backends for model: " << ModelName()
->>>>>>> 383887de
-            << std::endl;
-    return false;
-  }
-
-<<<<<<< HEAD
+            << std::endl;
+    return false;
+  }
+
   for (size_t i = 0; i < valid_cann_backends.size(); ++i) {
     if (!IsBackendAvailable(valid_cann_backends[i])) {
       continue;
     }
     runtime_option.backend = valid_cann_backends[i];
-=======
-  for (size_t i = 0; i < valid_xpu_backends.size(); ++i) {
-    if (!IsBackendAvailable(valid_xpu_backends[i])) {
-      continue;
-    }
-    runtime_option.backend = valid_xpu_backends[i];
->>>>>>> 383887de
-    runtime_ = std::unique_ptr<Runtime>(new Runtime());
-    if (!runtime_->Init(runtime_option)) {
-      return false;
-    }
-    runtime_initialized_ = true;
-    return true;
-  }
-  FDERROR << "Found no valid backend for model: " << ModelName() << std::endl;
-  return false;
-}
+    runtime_ = std::unique_ptr<Runtime>(new Runtime());
+    if (!runtime_->Init(runtime_option)) {
+      return false;
+    }
+    runtime_initialized_ = true;
+    return true;
+  }
+  FDERROR << "Found no valid backend for model: " << ModelName() << std::endl;
+  return false;
+}
+
 
 bool FastDeployModel::CreateIpuBackend() {
   if (valid_ipu_backends.size() == 0) {
