--- conflicted
+++ resolved
@@ -39,10 +39,7 @@
                         Backend::PDINFER, Backend::LITE};
     valid_gpu_backends = {Backend::ORT, Backend::PDINFER, Backend::TRT};
     valid_rknpu_backends = {Backend::RKNPU2};
-<<<<<<< HEAD
-=======
-    valid_xpu_backends = {Backend::LITE};
->>>>>>> 1911002b
+    valid_xpu_backends = {Backend::LITE};
     valid_ascend_backends = {Backend::LITE};
     initialized = Initialize();
   }
@@ -70,10 +67,7 @@
                         Backend::PDINFER, Backend::LITE};
     valid_gpu_backends = {Backend::ORT, Backend::PDINFER, Backend::TRT};
     valid_timvx_backends = {Backend::LITE};
-<<<<<<< HEAD
-=======
-    valid_xpu_backends = {Backend::LITE};
->>>>>>> 1911002b
+    valid_xpu_backends = {Backend::LITE};
     valid_ascend_backends = {Backend::LITE};
     initialized = Initialize();
   }
@@ -99,10 +93,7 @@
                 model_format) {
     valid_cpu_backends = {Backend::PDINFER, Backend::LITE};
     valid_gpu_backends = {Backend::PDINFER};
-<<<<<<< HEAD
-=======
-    valid_xpu_backends = {Backend::LITE};
->>>>>>> 1911002b
+    valid_xpu_backends = {Backend::LITE};
     valid_ascend_backends = {Backend::LITE};
     initialized = Initialize();
   }
@@ -121,10 +112,7 @@
     valid_cpu_backends = {Backend::OPENVINO, Backend::ORT, Backend::PDINFER,
                         Backend::LITE};
     valid_gpu_backends = {Backend::ORT, Backend::PDINFER, Backend::TRT};
-<<<<<<< HEAD
-=======
-    valid_xpu_backends = {Backend::LITE};
->>>>>>> 1911002b
+    valid_xpu_backends = {Backend::LITE};
     valid_ascend_backends = {Backend::LITE};
     initialized = Initialize();
   }
@@ -143,10 +131,7 @@
     valid_cpu_backends = {Backend::OPENVINO, Backend::ORT, Backend::PDINFER,
                         Backend::LITE};
     valid_gpu_backends = {Backend::ORT, Backend::PDINFER, Backend::TRT};
-<<<<<<< HEAD
-=======
-    valid_xpu_backends = {Backend::LITE};
->>>>>>> 1911002b
+    valid_xpu_backends = {Backend::LITE};
     valid_ascend_backends = {Backend::LITE};
     initialized = Initialize();
   }
@@ -198,10 +183,7 @@
                 model_format) {
     valid_cpu_backends = {Backend::PDINFER, Backend::LITE};
     valid_gpu_backends = {Backend::PDINFER};
-<<<<<<< HEAD
-=======
-    valid_xpu_backends = {Backend::LITE};
->>>>>>> 1911002b
+    valid_xpu_backends = {Backend::LITE};
     valid_ascend_backends = {Backend::LITE};
     initialized = Initialize();
   }
