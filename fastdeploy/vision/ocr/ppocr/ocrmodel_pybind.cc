--- conflicted
+++ resolved
@@ -26,31 +26,6 @@
   pybind11::class_<vision::ocr::DBDetectorPreprocessor>(
       m, "DBDetectorPreprocessor")
       .def(pybind11::init<>())
-<<<<<<< HEAD
-      .def_property("max_side_len",
-                    &vision::ocr::DBDetectorPreprocessor::GetMaxSideLen,
-                    &vision::ocr::DBDetectorPreprocessor::SetMaxSideLen)
-      .def_property("mean", &vision::ocr::DBDetectorPreprocessor::GetMean,
-                    &vision::ocr::DBDetectorPreprocessor::SetMean)
-      .def_property("scale", &vision::ocr::DBDetectorPreprocessor::GetScale,
-                    &vision::ocr::DBDetectorPreprocessor::SetScale)
-      .def_property("is_scale",
-                    &vision::ocr::DBDetectorPreprocessor::GetIsScale,
-                    &vision::ocr::DBDetectorPreprocessor::SetIsScale)
-      .def("run", [](vision::ocr::DBDetectorPreprocessor& self,
-                     std::vector<pybind11::array>& im_list) {
-        std::vector<vision::FDMat> images;
-        for (size_t i = 0; i < im_list.size(); ++i) {
-          images.push_back(vision::WrapMat(PyArrayToCvMat(im_list[i])));
-        }
-        std::vector<FDTensor> outputs;
-        std::vector<std::array<int, 4>> batch_det_img_info;
-        self.Run(&images, &outputs, &batch_det_img_info);
-        for (size_t i = 0; i < outputs.size(); ++i) {
-          outputs[i].StopSharing();
-        }
-        return std::make_pair(outputs, batch_det_img_info);
-=======
       .def_property("static_shape_infer",
                     &vision::ocr::DBDetectorPreprocessor::GetStaticShapeInfer,
                     &vision::ocr::DBDetectorPreprocessor::SetStaticShapeInfer)
@@ -82,7 +57,6 @@
            })
       .def("disable_permute", [](vision::ocr::DBDetectorPreprocessor& self) {
         self.DisablePermute();
->>>>>>> fe9aff15
       });
 
   pybind11::class_<vision::ocr::DBDetectorPostprocessor>(
@@ -143,15 +117,9 @@
       .def("predict",
            [](vision::ocr::DBDetector& self, pybind11::array& data) {
              auto mat = PyArrayToCvMat(data);
-<<<<<<< HEAD
              vision::OCRResult ocr_result;
              self.Predict(mat, &ocr_result);
              return ocr_result;
-=======
-             std::vector<std::array<int, 8>> boxes_result;
-             self.Predict(mat, &boxes_result);
-             return boxes_result;
->>>>>>> fe9aff15
            })
       .def("batch_predict", [](vision::ocr::DBDetector& self,
                                std::vector<pybind11::array>& data) {
@@ -178,23 +146,6 @@
       .def_property("is_scale",
                     &vision::ocr::ClassifierPreprocessor::GetIsScale,
                     &vision::ocr::ClassifierPreprocessor::SetIsScale)
-<<<<<<< HEAD
-      .def("run", [](vision::ocr::ClassifierPreprocessor& self,
-                     std::vector<pybind11::array>& im_list) {
-        std::vector<vision::FDMat> images;
-        for (size_t i = 0; i < im_list.size(); ++i) {
-          images.push_back(vision::WrapMat(PyArrayToCvMat(im_list[i])));
-        }
-        std::vector<FDTensor> outputs;
-        if (!self.Run(&images, &outputs)) {
-          throw std::runtime_error(
-              "Failed to preprocess the input data in ClassifierPreprocessor.");
-        }
-        for (size_t i = 0; i < outputs.size(); ++i) {
-          outputs[i].StopSharing();
-        }
-        return outputs;
-=======
       .def("run",
            [](vision::ocr::ClassifierPreprocessor& self,
               std::vector<pybind11::array>& im_list) {
@@ -219,7 +170,6 @@
            })
       .def("disable_permute", [](vision::ocr::ClassifierPreprocessor& self) {
         self.DisablePermute();
->>>>>>> fe9aff15
       });
 
   pybind11::class_<vision::ocr::ClassifierPostprocessor>(
@@ -265,16 +215,9 @@
       .def("predict",
            [](vision::ocr::Classifier& self, pybind11::array& data) {
              auto mat = PyArrayToCvMat(data);
-<<<<<<< HEAD
              vision::OCRResult ocr_result;
              self.Predict(mat, &ocr_result);
              return ocr_result;
-=======
-             int32_t cls_label;
-             float cls_score;
-             self.Predict(mat, &cls_label, &cls_score);
-             return std::make_pair(cls_label, cls_score);
->>>>>>> fe9aff15
            })
       .def("batch_predict", [](vision::ocr::Classifier& self,
                                std::vector<pybind11::array>& data) {
@@ -304,23 +247,6 @@
       .def_property("is_scale",
                     &vision::ocr::RecognizerPreprocessor::GetIsScale,
                     &vision::ocr::RecognizerPreprocessor::SetIsScale)
-<<<<<<< HEAD
-      .def("run", [](vision::ocr::RecognizerPreprocessor& self,
-                     std::vector<pybind11::array>& im_list) {
-        std::vector<vision::FDMat> images;
-        for (size_t i = 0; i < im_list.size(); ++i) {
-          images.push_back(vision::WrapMat(PyArrayToCvMat(im_list[i])));
-        }
-        std::vector<FDTensor> outputs;
-        if (!self.Run(&images, &outputs)) {
-          throw std::runtime_error(
-              "Failed to preprocess the input data in RecognizerPreprocessor.");
-        }
-        for (size_t i = 0; i < outputs.size(); ++i) {
-          outputs[i].StopSharing();
-        }
-        return outputs;
-=======
       .def("run",
            [](vision::ocr::RecognizerPreprocessor& self,
               std::vector<pybind11::array>& im_list) {
@@ -345,7 +271,6 @@
            })
       .def("disable_permute", [](vision::ocr::RecognizerPreprocessor& self) {
         self.DisablePermute();
->>>>>>> fe9aff15
       });
 
   pybind11::class_<vision::ocr::RecognizerPostprocessor>(
@@ -388,16 +313,9 @@
       .def("predict",
            [](vision::ocr::Recognizer& self, pybind11::array& data) {
              auto mat = PyArrayToCvMat(data);
-<<<<<<< HEAD
              vision::OCRResult ocr_result;
              self.Predict(mat, &ocr_result);
              return ocr_result;
-=======
-             std::string text;
-             float rec_score;
-             self.Predict(mat, &text, &rec_score);
-             return std::make_pair(text, rec_score);
->>>>>>> fe9aff15
            })
       .def("batch_predict", [](vision::ocr::Recognizer& self,
                                std::vector<pybind11::array>& data) {
