--- conflicted
+++ resolved
@@ -72,7 +72,6 @@
   return true;
 }
 
-<<<<<<< HEAD
 bool DBDetector::Predict(const cv::Mat& img, vision::OCRResult* ocr_result) {
   if (!Predict(img, &(ocr_result->boxes))) {
     return false;
@@ -93,19 +92,11 @@
   return true;
 }
 
-=======
->>>>>>> fe9aff15
 bool DBDetector::BatchPredict(
     const std::vector<cv::Mat>& images,
     std::vector<std::vector<std::array<int, 8>>>* det_results) {
   std::vector<FDMat> fd_images = WrapMat(images);
-<<<<<<< HEAD
-  std::vector<std::array<int, 4>> batch_det_img_info;
-  if (!preprocessor_.Run(&fd_images, &reused_input_tensors_,
-                         &batch_det_img_info)) {
-=======
   if (!preprocessor_.Run(&fd_images, &reused_input_tensors_)) {
->>>>>>> fe9aff15
     FDERROR << "Failed to preprocess input image." << std::endl;
     return false;
   }
@@ -118,11 +109,7 @@
   }
 
   if (!postprocessor_.Run(reused_output_tensors_, det_results,
-<<<<<<< HEAD
-                          batch_det_img_info)) {
-=======
                           *batch_det_img_info)) {
->>>>>>> fe9aff15
     FDERROR << "Failed to postprocess the inference cls_results by runtime."
             << std::endl;
     return false;
