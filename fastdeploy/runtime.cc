--- conflicted
+++ resolved
@@ -586,13 +586,8 @@
     FDINFO << "Runtime initialized with Backend::OPENVINO in "
            << Str(option.device) << "." << std::endl;
   } else if (option.backend == Backend::LITE) {
-<<<<<<< HEAD
-    FDASSERT(option.device == Device::CPU || option.device == Device::TIMVX || option.device == Device::CANN,
-             "Backend::LITE only supports Device::CPU/Device::TIMVX/Device::CANN.");
-=======
-    FDASSERT(option.device == Device::CPU || option.device == Device::TIMVX || option.device == Device::XPU,
+    FDASSERT(option.device == Device::CPU || option.device == Device::TIMVX || option.device == Device::XPU || option.device == Device::CANN,
              "Backend::LITE only supports Device::CPU/Device::TIMVX/Device::XPU.");
->>>>>>> 383887de
     CreateLiteBackend();
     FDINFO << "Runtime initialized with Backend::LITE in " << Str(option.device)
            << "." << std::endl;
@@ -848,9 +843,7 @@
   lite_option.nnadapter_dynamic_shape_info = option.lite_nnadapter_dynamic_shape_info;
   lite_option.nnadapter_mixed_precision_quantization_config_path = option.lite_nnadapter_mixed_precision_quantization_config_path;
   lite_option.enable_timvx = option.enable_timvx;
-<<<<<<< HEAD
   lite_option.enable_cann = option.enable_cann;
-=======
   lite_option.enable_xpu = option.enable_xpu;
   lite_option.device_id  = option.device_id;
   lite_option.xpu_l3_workspace_size  = option.xpu_l3_workspace_size;
@@ -861,7 +854,6 @@
   lite_option.xpu_adaptive_seqlen = option.xpu_adaptive_seqlen;
   lite_option.xpu_enable_multi_stream = option.xpu_enable_multi_stream;
 
->>>>>>> 383887de
   FDASSERT(option.model_format == ModelFormat::PADDLE,
            "LiteBackend only support model format of ModelFormat::PADDLE");
   backend_ = utils::make_unique<LiteBackend>();
